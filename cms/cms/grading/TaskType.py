--- conflicted
+++ resolved
@@ -269,18 +269,13 @@
 
         # Actually run the compilation command.
         with async_lock:
-<<<<<<< HEAD
             logger.info("Starting compilation step.")
-        sandbox.execute_without_std(command, wait=True)
-=======
-            logger.info("Starting compilation step")
-        box_success = self.sandbox_operation("execute_without_std", command)
+        box_success = sandbox.execute_without_std(command, wait=True)
         if not box_success:
             with async_lock:
                 logger.error("Compilation aborted because of "
                              "sandbox error in %s" % (self.sandbox.path))
             return False, None, None
->>>>>>> 6821aeab
 
         # Detect the outcome of the compilation.
         exit_status = sandbox.get_exit_status()
@@ -402,11 +397,14 @@
                                       (or None).
 
         """
-        self.evaluation_step_before_run(
+        success = self.evaluation_step_before_run(
             sandbox, command, executables_to_get, files_to_get,
             time_limit, memory_limit, allow_path,
             stdin_redirect, stdout_redirect, wait)
-        return self.evaluation_step_after_run(sandbox, final)
+        if not success:
+            return False, None, None
+        else:
+            return self.evaluation_step_after_run(sandbox, final)
 
     def evaluation_step_before_run(self, sandbox, command,
                                    executables_to_get, files_to_get,
@@ -415,6 +413,9 @@
                                    stdin_redirect=None, stdout_redirect=None,
                                    wait=False):
         """First part of an evaluation step, until the running.
+
+        return: exit code already translated if wait is True, the
+                process if wait is False.
 
         """
         # Copy all necessary files.
@@ -453,9 +454,10 @@
         # Actually run the evaluation command.
         with async_lock:
             logger.info("Starting evaluation step.")
-<<<<<<< HEAD
-
-        return sandbox.execute_without_std(command, wait=wait)
+        if not wait:
+            return sandbox.execute_without_std(command, wait=False)
+        else:
+            return self.sandbox_operation("execute_without_std", command)
 
     def evaluation_step_after_run(self, sandbox, final=False):
         """Second part of an evaluation step, after the running.
@@ -463,14 +465,6 @@
         """
         stdout_filename = os.path.join(sandbox.path, "stdout.txt")
         stderr_filename = os.path.join(sandbox.path, "stderr.txt")
-=======
-        box_success = self.sandbox_operation("execute_without_std", command)
-        if not box_success:
-            with async_lock:
-                logger.error("Evaluation aborted because of sandbox "
-                             "error in %s" % (self.sandbox.path))
-            return False, None, None
->>>>>>> 6821aeab
 
         # Detect the outcome of the execution.
         exit_status = sandbox.get_exit_status()
