--- conflicted
+++ resolved
@@ -241,11 +241,7 @@
                     first_name = split_names[0]
                     last_name = " ".join(split_names[1:])
                 session.execute("UPDATE users SET "
-<<<<<<< HEAD
                                 "first_name = :first_name, "
-=======
-                                "first_name = :first_name,"
->>>>>>> 791f3f87
                                 "last_name = :last_name, "
                                 "email = '' "
                                 "WHERE id = :user_id",
