#!/usr/bin/python
# -*- coding: utf-8 -*-

# Programming contest management system
# Copyright © 2011-2012 Luca Wehrstedt <luca.wehrstedt@gmail.com>
#
# This program is free software: you can redistribute it and/or modify
# it under the terms of the GNU Affero General Public License as
# published by the Free Software Foundation, either version 3 of the
# License, or (at your option) any later version.
#
# This program is distributed in the hope that it will be useful,
# but WITHOUT ANY WARRANTY; without even the implied warranty of
# MERCHANTABILITY or FITNESS FOR A PARTICULAR PURPOSE.  See the
# GNU Affero General Public License for more details.
#
# You should have received a copy of the GNU Affero General Public License
# along with this program.  If not, see <http://www.gnu.org/licenses/>.

import tornado.ioloop
import tornado.web

import json
import functools
import time
from datetime import datetime
import os
import re
import base64

from Config import config
from Logger import logger

from Entity import InvalidKey, InvalidData
import Store
import Contest
import Task
import Team
import User
import Submission
import Subchange
import Scoring


def authenticated(method):
    @functools.wraps(method)
    def wrapper(self, *args, **kwargs):
        if 'Authorization' not in self.request.headers:
            logger.error("Auth: Header is missing\n" + self.request.full_url())
            raise tornado.web.HTTPError(401)
        header = self.request.headers['Authorization']

        try:
            match = re.match('^Basic[ ]+([A-Za-z0-9+/]+[=]{0,2})$', header)
            if match is None:
                raise Exception("Invalid header")
            if len(match.group(1)) % 4 != 0:  # base64 tokens are 4k chars long
                raise Exception("Invalid header")
            token = base64.b64decode(match.group(1))
            assert ':' in token, "Invalid header"
            username = token.split(':')[0]
            password = ':'.join(token.split(':')[1:])
            assert username == config.username, "Wrong username"
            assert password == config.password, "Wrong password"
        except Exception as e:
            logger.error("Auth: " + str(e) + "\n" + self.request.full_url(),
                         extra={'request_body': header})
            raise tornado.web.HTTPError(401)

        return method(self, *args, **kwargs)
    return wrapper


class DataHandler(tornado.web.RequestHandler):
    def initialize(self):
        if self.request.method == 'POST':
            self.set_status(201)
        else:
            self.set_status(200)

    def set_default_headers(self):
        self.set_header('Content-Type', 'text/plain; charset=UTF-8')

    def write_error(self, status_code, **kwargs):
        if status_code == 401:
            self.set_header('WWW-Authenticate',
                            'Basic realm="' + config.realm_name + '"')


def create_handler(entity_store):
    """Return a handler for the given store.

    Return a RESTful Tornado RequestHandler to manage the given
    EntityStore. The HTTP methods are mapped to the CRUD actions
    available on the store.  The returned handler is supposed to be
    paired with an URL like:
        /<root>/<entity>/(.+)   (the group matches the key of the entity)

    """
    if not isinstance(entity_store, Store.Store):
        raise ValueError("The 'entity_store' parameter "
                         "isn't a subclass of Store")

    class RestHandler(DataHandler):
        @authenticated
        def put(self, entity_id):
            if not entity_id:
                logger.error("No entity ID specified\n%s" %
                             self.request.full_url(),
                             extra={'request_body': self.request.body})
                raise tornado.web.HTTPError(404)
            if entity_id not in entity_store:
                # create
                try:
                    entity_store.create(entity_id, self.request.body)
                except InvalidData, exc:
                    logger.error("%r\n%s" % (exc, self.request.full_url()),
                                 extra={'request_body': self.request.body})
                    raise tornado.web.HTTPError(400)
            else:
                # update
                try:
                    entity_store.update(entity_id, self.request.body)
                except InvalidData, exc:
                    logger.error("%r\n%s" % (exc, self.request.full_url()),
                                 extra={'request_body': self.request.body})
                    raise tornado.web.HTTPError(400)

        @authenticated
        def delete(self, entity_id):
            # delete
            try:
                entity_store.delete(entity_id)
            except InvalidKey:
                raise tornado.web.HTTPError(404)

        def get(self, entity_id):
            if not entity_id:
                # list
                self.write(entity_store.list() + '\n')
            else:
                # retrieve
                try:
                    entity = entity_store.retrieve(entity_id)
                    self.write(entity + '\n')
                except InvalidKey:
                    raise tornado.web.HTTPError(404)

    return RestHandler


class MessageProxy(object):
    """Receive the messages from the entities store and redirect them."""
    def __init__(self):
        self.clients = list()

        Contest.store.add_create_callback(
            functools.partial(self.callback, "contest", "create"))
        Contest.store.add_update_callback(
            functools.partial(self.callback, "contest", "update"))
        Contest.store.add_delete_callback(
            functools.partial(self.callback, "contest", "delete"))

        Task.store.add_create_callback(
            functools.partial(self.callback, "task", "create"))
        Task.store.add_update_callback(
            functools.partial(self.callback, "task", "update"))
        Task.store.add_delete_callback(
            functools.partial(self.callback, "task", "delete"))

        Team.store.add_create_callback(
            functools.partial(self.callback, "team", "create"))
        Team.store.add_update_callback(
            functools.partial(self.callback, "team", "update"))
        Team.store.add_delete_callback(
            functools.partial(self.callback, "team", "delete"))

        User.store.add_create_callback(
            functools.partial(self.callback, "user", "create"))
        User.store.add_update_callback(
            functools.partial(self.callback, "user", "update"))
        User.store.add_delete_callback(
            functools.partial(self.callback, "user", "delete"))

        Scoring.store.add_score_callback(self.score_callback)

    def callback(self, entity, event, key):
        msg = 'id: %s\n' \
              'event: %s\n' \
              'data: %s %s\n' \
              '\n' % (int(time.time()), entity, event, key)
        self.send(msg)

    def score_callback(self, user, task, score):
        msg = 'id: %s\n' \
              'event: score\n' \
              'data: %s %s %s\n' \
              '\n' % (int(time.time()), user, task, score)
        self.send(msg)

    def send(self, message):
        for client in self.clients:
            client(message)

    def add_callback(self, callback):
        self.clients.append(callback)

    def remove_callback(self, callback):
        self.clients.remove(callback)

proxy = MessageProxy()


class NotificationHandler(DataHandler):
    """Provide notification of the changes in the data store."""
    @tornado.web.asynchronous
    def get(self):
        """Send asynchronous updates."""
        global proxy
        self.set_status(200)
        self.set_header('Content-Type', 'text/event-stream')
        self.set_header('Cache-Control', 'no-cache')
        self.flush()
        self.write('retry: 0\n')
        self.write('\n')
        self.flush()

        proxy.add_callback(self.send_event)

        # TODO: add automatic connection close after a certain
        # timeout.

    def on_connection_close(self):
        proxy.remove_callback(self.send_event)

    def send_event(self, message):
        self.write(message)
        self.flush()


class SubListHandler(DataHandler):
    def get(self, user_id):
        result = list()
        for task_id in Task.store._store.iterkeys():
            result.extend(Scoring.store.get_submissions(user_id,
                                                        task_id).values())
        result.sort(key=lambda x: (x.task, x.time))
        self.write(json.dumps(map(lambda a: a.__dict__, result)) + '\n')


class HistoryHandler(DataHandler):
    def get(self):
        self.write(json.dumps(list(Scoring.store.get_global_history())) + '\n')


class ScoreHandler(DataHandler):
    def get(self):
        for u_id, d in Scoring.store._scores.iteritems():
            for t_id, score in d.iteritems():
                if score.get_score() > 0.0:
                    self.write('%s %s %f\n' % (u_id, t_id, score.get_score()))


class ImageHandler(tornado.web.RequestHandler):
    formats = {
        'png': 'image/png',
        'jpg': 'image/jpeg',
        'gif': 'image/gif',
        'bmp': 'image/bmp'
    }

    def initialize(self, location, fallback):
        self.location = location
        self.fallback = fallback

    def get(self, *args):
        self.location %= tuple(args)

        for ext, _type in self.formats.iteritems():
            if os.path.isfile(self.location + '.' + ext):
                self.serve(self.location + '.' + ext, _type)
                return

        self.serve(self.fallback, 'image/png')  # FIXME hardcoded type

    def serve(self, path, type):
        self.set_header("Content-Type", type)

        modified = datetime.utcfromtimestamp(int(os.path.getmtime(path)))
        self.set_header('Last-Modified', modified)

        # TODO check for If-Modified-Since and If-None-Match

        with open(path, 'rb') as f:
            self.write(f.read())


class HomeHandler(tornado.web.RequestHandler):
    def get(self):
        self.redirect('Ranking.html')


def main():
<<<<<<< HEAD
    application = tornado.web.Application([
        (r"/contests/([A-Za-z0-9_]*)", create_handler(Contest.store)),
        (r"/tasks/([A-Za-z0-9_]*)", create_handler(Task.store)),
        (r"/teams/([A-Za-z0-9_]*)", create_handler(Team.store)),
        (r"/users/([A-Za-z0-9_]*)", create_handler(User.store)),
        (r"/submissions/([A-Za-z0-9_]*)", create_handler(Submission.store)),
        (r"/subchanges/([A-Za-z0-9_]*)", create_handler(Subchange.store)),
        (r"/sublist/([A-Za-z0-9_]+)", SubListHandler),
        (r"/history", HistoryHandler),
        (r"/scores", ScoreHandler),
        (r"/events", NotificationHandler),
        (r"/logo", ImageHandler, {
            'location': os.path.join(config.lib_dir, 'logo'),
            'fallback': os.path.join(config.web_dir, 'logo.png')
            }),
        (r"/faces/([A-Za-z0-9_]+)", ImageHandler, {
            'location': os.path.join(config.lib_dir, 'faces', '%s'),
            'fallback': os.path.join(config.web_dir, 'face.png')
            }),
        (r"/flags/([A-Za-z0-9_]+)", ImageHandler, {
            'location': os.path.join(config.lib_dir, 'flags', '%s'),
            'fallback': os.path.join(config.web_dir, 'flag.png')
=======
    application = tornado.web.Application(
        [
            (r"/contests/([A-Za-z0-9_]*)", create_handler(Contest.store)),
            (r"/tasks/([A-Za-z0-9_]*)", create_handler(Task.store)),
            (r"/teams/([A-Za-z0-9_]*)", create_handler(Team.store)),
            (r"/users/([A-Za-z0-9_]*)", create_handler(User.store)),
            (r"/submissions/([A-Za-z0-9_]*)", create_handler(Submission.store)),
            (r"/subchanges/([A-Za-z0-9_]*)", create_handler(Subchange.store)),
            (r"/sublist/([A-Za-z0-9_]+)", SubListHandler),
            (r"/history", HistoryHandler),
            (r"/scores", ScoreHandler),
            (r"/events", NotificationHandler),
            (r"/logo", ImageHandler, {
                'location': os.path.join(config.lib_dir, 'logo'),
                'fallback': os.path.join(config.web_dir, 'img', 'logo.png')
            }),
            (r"/faces/([A-Za-z0-9_]+)", ImageHandler, {
                'location': os.path.join(config.lib_dir, 'faces', '%s'),
                'fallback': os.path.join(config.web_dir, 'img', 'face.png')
            }),
            (r"/flags/([A-Za-z0-9_]+)", ImageHandler, {
                'location': os.path.join(config.lib_dir, 'flags', '%s'),
                'fallback': os.path.join(config.web_dir, 'img', 'flag.png')
>>>>>>> cfc586fe
            }),
        (r"/(.+)", tornado.web.StaticFileHandler, {
            'path': config.web_dir
            }),
        (r"/", HomeHandler)
        ])
    # application.add_transform(tornado.web.ChunkedTransferEncoding)
    application.listen(config.port)
    tornado.ioloop.IOLoop.instance().start()


if __name__ == "__main__":
    main()<|MERGE_RESOLUTION|>--- conflicted
+++ resolved
@@ -301,7 +301,6 @@
 
 
 def main():
-<<<<<<< HEAD
     application = tornado.web.Application([
         (r"/contests/([A-Za-z0-9_]*)", create_handler(Contest.store)),
         (r"/tasks/([A-Za-z0-9_]*)", create_handler(Task.store)),
@@ -315,40 +314,15 @@
         (r"/events", NotificationHandler),
         (r"/logo", ImageHandler, {
             'location': os.path.join(config.lib_dir, 'logo'),
-            'fallback': os.path.join(config.web_dir, 'logo.png')
-            }),
+            'fallback': os.path.join(config.web_dir, 'img', 'logo.png')
+        }),
         (r"/faces/([A-Za-z0-9_]+)", ImageHandler, {
             'location': os.path.join(config.lib_dir, 'faces', '%s'),
-            'fallback': os.path.join(config.web_dir, 'face.png')
-            }),
+            'fallback': os.path.join(config.web_dir, 'img', 'face.png')
+        }),
         (r"/flags/([A-Za-z0-9_]+)", ImageHandler, {
             'location': os.path.join(config.lib_dir, 'flags', '%s'),
-            'fallback': os.path.join(config.web_dir, 'flag.png')
-=======
-    application = tornado.web.Application(
-        [
-            (r"/contests/([A-Za-z0-9_]*)", create_handler(Contest.store)),
-            (r"/tasks/([A-Za-z0-9_]*)", create_handler(Task.store)),
-            (r"/teams/([A-Za-z0-9_]*)", create_handler(Team.store)),
-            (r"/users/([A-Za-z0-9_]*)", create_handler(User.store)),
-            (r"/submissions/([A-Za-z0-9_]*)", create_handler(Submission.store)),
-            (r"/subchanges/([A-Za-z0-9_]*)", create_handler(Subchange.store)),
-            (r"/sublist/([A-Za-z0-9_]+)", SubListHandler),
-            (r"/history", HistoryHandler),
-            (r"/scores", ScoreHandler),
-            (r"/events", NotificationHandler),
-            (r"/logo", ImageHandler, {
-                'location': os.path.join(config.lib_dir, 'logo'),
-                'fallback': os.path.join(config.web_dir, 'img', 'logo.png')
-            }),
-            (r"/faces/([A-Za-z0-9_]+)", ImageHandler, {
-                'location': os.path.join(config.lib_dir, 'faces', '%s'),
-                'fallback': os.path.join(config.web_dir, 'img', 'face.png')
-            }),
-            (r"/flags/([A-Za-z0-9_]+)", ImageHandler, {
-                'location': os.path.join(config.lib_dir, 'flags', '%s'),
-                'fallback': os.path.join(config.web_dir, 'img', 'flag.png')
->>>>>>> cfc586fe
+            'fallback': os.path.join(config.web_dir, 'img', 'flag.png')
             }),
         (r"/(.+)", tornado.web.StaticFileHandler, {
             'path': config.web_dir
